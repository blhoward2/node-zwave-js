--- conflicted
+++ resolved
@@ -1,13 +1,9 @@
 import { createEmptyMockDriver } from "../../../test/mocks";
 import type { Driver } from "../driver/Driver";
 import { BasicCCSet } from "./BasicCC";
-import { CommandClass } from "./CommandClass";
+import type { CommandClass } from "./CommandClass";
 import { isEncapsulatingCommandClass } from "./EncapsulatingCommandClass";
-<<<<<<< HEAD
-import { MultiChannelCC, MultiChannelCCCommandEncapsulation } from "./MultiChannelCC";
-=======
 import { MultiChannelCC } from "./MultiChannelCC";
->>>>>>> a73c7dac
 
 const fakeDriver = (createEmptyMockDriver() as unknown) as Driver;
 
