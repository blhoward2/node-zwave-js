--- conflicted
+++ resolved
@@ -1,10 +1,6 @@
 import { isArray } from "alcalzone-shared/typeguards";
-<<<<<<< HEAD
 import type { Driver } from "../driver/Driver";
-=======
-import { IDriver } from "../driver/IDriver";
 import { ZWaveError, ZWaveErrorCodes } from "../error/ZWaveError";
->>>>>>> c974bafb
 import log from "../log";
 import { validatePayload } from "../util/misc";
 import { CCAPI } from "./API";
